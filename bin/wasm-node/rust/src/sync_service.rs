// Smoldot
// Copyright (C) 2019-2021  Parity Technologies (UK) Ltd.
// SPDX-License-Identifier: GPL-3.0-or-later WITH Classpath-exception-2.0

// This program is free software: you can redistribute it and/or modify
// it under the terms of the GNU General Public License as published by
// the Free Software Foundation, either version 3 of the License, or
// (at your option) any later version.

// This program is distributed in the hope that it will be useful,
// but WITHOUT ANY WARRANTY; without even the implied warranty of
// MERCHANTABILITY or FITNESS FOR A PARTICULAR PURPOSE.  See the
// GNU General Public License for more details.

// You should have received a copy of the GNU General Public License
// along with this program.  If not, see <http://www.gnu.org/licenses/>.

//! Background syncing service.
//!
//! The role of the [`SyncService`] is to do whatever necessary to obtain and stay up-to-date
//! with the best and the finalized blocks of a chain.
//!
//! The configuration of the chain to synchronize must be passed when creating a [`SyncService`],
//! after which it will spawn background tasks and use the networking service to stay
//! synchronized.
//!
//! Use [`SyncService::subscribe_best`] and [`SyncService::subscribe_finalized`] to get notified
//! about updates of the best and finalized blocks.

<<<<<<< HEAD
use crate::{ffi, network_service, runtime_service};
=======
use crate::{ffi, lossy_channel, network_service};
>>>>>>> 2df90c8e

use futures::{
    channel::{mpsc, oneshot},
    lock::Mutex,
    pin_mut,
    prelude::*,
};
use smoldot::{
    chain,
    informant::HashDisplay,
    libp2p, network,
    sync::{all, para},
    trie::proof_verify,
};
use std::{
    collections::HashMap, convert::TryFrom as _, iter, num::NonZeroU32, pin::Pin, sync::Arc,
};

pub use crate::lossy_channel::Receiver as NotificationsReceiver;

/// Configuration for a [`SyncService`].
pub struct Config {
    /// State of the finalized chain.
    pub chain_information: chain::chain_information::ChainInformation,

    /// Closure that spawns background tasks.
    pub tasks_executor: Box<dyn FnMut(Pin<Box<dyn Future<Output = ()> + Send>>) + Send>,

    /// Access to the network, and index of the chain to sync from the point of view of the
    /// network service.
    pub network_service: (Arc<network_service::NetworkService>, usize),

    /// Receiver for events coming from the network, as returned by
    /// [`network_service::NetworkService::new`].
    pub network_events_receiver: mpsc::Receiver<network_service::Event>,

    /// Extra fields used when the chain is a parachain.
    /// If `None`, this chain is a standalone chain or a relay chain.
    pub parachain: Option<ConfigParachain>,
}

/// See [`Config::parachain`].
pub struct ConfigParachain {
    /// Runtime service that synchronizes the relay chain of this parachain.
    pub relay_chain_sync: Arc<runtime_service::RuntimeService>,

    /// Index in the network service of [`Config::network_service`] of the relay chain of this
    /// parachain.
    pub relay_network_chain_index: usize,

    /// Id of the parachain within the relay chain.
    ///
    /// This is an arbitrary number used to identify the parachain within the storage of the
    /// relay chain.
    ///
    /// > **Note**: This information is normally found in the chain specification of the
    /// >           parachain.
    pub parachain_id: u32,
}

/// Identifier for a blocks request to be performed.
#[derive(Debug, Copy, Clone, Ord, PartialOrd, Eq, PartialEq, Hash)]
pub struct BlocksRequestId(usize);

pub struct SyncService {
    /// Sender of messages towards the background task.
    to_background: Mutex<mpsc::Sender<ToBackground>>,
}

impl SyncService {
    pub async fn new(mut config: Config) -> Self {
        let (to_background, from_foreground) = mpsc::channel(16);

        if let Some(config_parachain) = config.parachain {
            (config.tasks_executor)(Box::pin(start_parachain(
                config.chain_information,
                from_foreground,
                config.network_service.0,
                config.network_service.1,
                config.network_events_receiver,
                config_parachain,
            )));
        } else {
            (config.tasks_executor)(Box::pin(
                start_relay_chain(
                    config.chain_information,
                    from_foreground,
                    config.network_service.0,
                    config.network_service.1,
                    config.network_events_receiver,
                )
                .await,
            ));
        }

        SyncService {
            to_background: Mutex::new(to_background),
        }
    }

    /// Returns a string representing the state of the chain using the
    /// [`smoldot::database::finalized_serialize`] module.
    pub async fn serialize_chain(&self) -> String {
        let (send_back, rx) = oneshot::channel();

        self.to_background
            .lock()
            .await
            .send(ToBackground::Serialize { send_back })
            .await
            .unwrap();

        rx.await.unwrap()
    }

    /// Returns the SCALE-encoded header of the current finalized block, alongside with a stream
    /// producing updates of the finalized block.
    ///
    /// Not all updates are necessarily reported. In particular, updates that weren't pulled from
    /// the `Stream` yet might get overwritten by newest updates.
    pub async fn subscribe_finalized(&self) -> (Vec<u8>, NotificationsReceiver<Vec<u8>>) {
        let (send_back, rx) = oneshot::channel();

        self.to_background
            .lock()
            .await
            .send(ToBackground::SubscribeFinalized { send_back })
            .await
            .unwrap();

        rx.await.unwrap()
    }

    /// Returns the SCALE-encoded header of the current best block, alongside with a stream
    /// producing updates of the best block.
    ///
    /// Not all updates are necessarily reported. In particular, updates that weren't pulled from
    /// the `Stream` yet might get overwritten by newest updates.
    pub async fn subscribe_best(&self) -> (Vec<u8>, NotificationsReceiver<Vec<u8>>) {
        let (send_back, rx) = oneshot::channel();

        self.to_background
            .lock()
            .await
            .send(ToBackground::SubscribeBest { send_back })
            .await
            .unwrap();

        rx.await.unwrap()
    }

    /// Returns true if it is believed that we are near the head of the chain.
    ///
    /// The way this method is implemented is opaque and cannot be relied on. The return value
    /// should only ever be shown to the user and not used for any meaningful logic.
    pub async fn is_near_head_of_chain_heuristic(&self) -> bool {
        let (send_back, rx) = oneshot::channel();

        self.to_background
            .lock()
            .await
            .send(ToBackground::IsNearHeadOfChainHeuristic { send_back })
            .await
            .unwrap();

        rx.await.unwrap()
    }
}

async fn start_relay_chain(
    chain_information: chain::chain_information::ChainInformation,
    mut from_foreground: mpsc::Receiver<ToBackground>,
    network_service: Arc<network_service::NetworkService>,
    network_chain_index: usize,
    mut from_network_service: mpsc::Receiver<network_service::Event>,
) -> impl Future<Output = ()> {
    // TODO: implicit generics
    let mut sync = all::AllSync::<(), libp2p::PeerId, ()>::new(all::Config {
        chain_information,
        sources_capacity: 32,
        source_selection_randomness_seed: rand::random(),
        blocks_request_granularity: NonZeroU32::new(128).unwrap(),
        blocks_capacity: {
            // This is the maximum number of blocks between two consecutive justifications.
            1024
        },
        download_ahead_blocks: {
            // Verifying a block mostly consists in:
            //
            // - Verifying a sr25519 signature for each block, plus a VRF output when the
            // block is claiming a primary BABE slot.
            // - Verifying one ed25519 signature per authority for every justification.
            //
            // At the time of writing, the speed of these operations hasn't been benchmarked.
            // It is likely that it varies quite a bit between the various environments (the
            // different browser engines, and NodeJS).
            //
            // Assuming a maximum verification speed of 5k blocks/sec and a 95% latency of one
            // second, the number of blocks to download ahead of time in order to not block
            // is 5k.
            5000
        },
        full: None,
    });

    async move {
        // TODO: remove
        let mut peers_source_id_map = HashMap::new();

        // List of block requests currently in progress.
        let mut pending_block_requests = stream::FuturesUnordered::new();
        // List of grandpa warp sync requests currently in progress.
        let mut pending_grandpa_requests = stream::FuturesUnordered::new();
        // List of storage requests currently in progress.
        let mut pending_storage_requests = stream::FuturesUnordered::new();

        // TODO: remove; should store the aborthandle in the TRq user data instead
        let mut pending_requests = HashMap::new();

        // TODO: finalized isn't notified
        let mut finalized_notifications = Vec::<lossy_channel::Sender<Vec<u8>>>::new();
        let mut best_notifications = Vec::<lossy_channel::Sender<Vec<u8>>>::new();

        // Queue of requests that the sync state machine wants to start and that haven't been
        // sent out yet.
        let mut requests_to_start = Vec::<all::Action>::with_capacity(16);

        // TODO: crappy way to handle that
        let mut has_new_best = false;

        // Main loop of the syncing logic.
        loop {
            // Drain the content of `requests_to_start` to actually start the requests that have
            // been queued by the previous iteration of the main loop.
            //
            // Note that the code below assumes that the `source_id`s found in `requests_to_start`
            // still exist. This is only guaranteed to be case because we process
            // `requests_to_start` as soon as an entry is added and before disconnect events can
            // remove sources from the state machine.
            if let all::AllSync::Idle(ref mut sync_idle) = &mut sync {
                for request in requests_to_start.drain(..) {
                    match request {
                        all::Action::Start {
                            source_id,
                            request_id,
                            detail:
                                all::RequestDetail::BlocksRequest {
                                    first_block,
                                    ascending,
                                    num_blocks,
                                    request_headers,
                                    request_bodies,
                                    request_justification,
                                },
                        } => {
                            let peer_id = sync_idle.source_user_data_mut(source_id).clone();

                            let block_request = network_service.clone().blocks_request(
                                peer_id.clone(),
                                network_chain_index,
                                network::protocol::BlocksRequestConfig {
                                    start: match first_block {
                                        all::BlocksRequestFirstBlock::Hash(h) => {
                                            network::protocol::BlocksRequestConfigStart::Hash(h)
                                        }
                                        all::BlocksRequestFirstBlock::Number(n) => {
                                            network::protocol::BlocksRequestConfigStart::Number(n)
                                        }
                                    },
                                    desired_count: NonZeroU32::new(
                                        u32::try_from(num_blocks.get()).unwrap_or(u32::max_value()),
                                    )
                                    .unwrap(),
                                    direction: if ascending {
                                        network::protocol::BlocksRequestDirection::Ascending
                                    } else {
                                        network::protocol::BlocksRequestDirection::Descending
                                    },
                                    fields: network::protocol::BlocksRequestFields {
                                        header: request_headers,
                                        body: request_bodies,
                                        justification: request_justification,
                                    },
                                },
                            );

                            let (block_request, abort) = future::abortable(block_request);
                            pending_requests.insert(request_id, abort);

                            pending_block_requests
                                .push(async move { (request_id, block_request.await) });
                        }
                        all::Action::Start {
                            source_id,
                            request_id,
                            detail:
                                all::RequestDetail::GrandpaWarpSync {
                                    sync_start_block_hash,
                                },
                        } => {
                            let peer_id = sync_idle.source_user_data_mut(source_id).clone();

                            let grandpa_request =
                                network_service.clone().grandpa_warp_sync_request(
                                    peer_id.clone(),
                                    network_chain_index,
                                    sync_start_block_hash,
                                );

                            let (grandpa_request, abort) = future::abortable(grandpa_request);
                            pending_requests.insert(request_id, abort);

                            pending_grandpa_requests
                                .push(async move { (request_id, grandpa_request.await) });
                        }
                        all::Action::Start {
                            source_id,
                            request_id,
                            detail:
                                all::RequestDetail::StorageGet {
                                    block_hash,
                                    state_trie_root,
                                    keys,
                                },
                        } => {
                            let peer_id = sync_idle.source_user_data_mut(source_id).clone();

                            let storage_request = network_service.clone().storage_proof_request(
                                network_chain_index,
                                peer_id.clone(),
                                network::protocol::StorageProofRequestConfig {
                                    block_hash,
                                    keys: keys.clone().into_iter(),
                                },
                            );

                            let storage_request = async move {
                                if let Ok(outcome) = storage_request.await {
                                    // TODO: lots of copying around
                                    // TODO: log what happens
                                    keys.into_iter()
                                        .map(|key| {
                                            proof_verify::verify_proof(
                                                proof_verify::VerifyProofConfig {
                                                    proof: outcome.iter().map(|nv| &nv[..]),
                                                    requested_key: key.as_ref(),
                                                    trie_root_hash: &state_trie_root,
                                                },
                                            )
                                            .map_err(|_err| {
                                                panic!("{:?}", _err); // TODO: remove panic, it's just for debugging
                                                ()
                                            })
                                            .map(|v| v.map(|v| v.to_vec()))
                                        })
                                        .collect::<Result<Vec<_>, ()>>()
                                } else {
                                    Err(())
                                }
                            };

                            let (storage_request, abort) = future::abortable(storage_request);
                            pending_requests.insert(request_id, abort);

                            pending_storage_requests
                                .push(async move { (request_id, storage_request.await) });
                        }
                        all::Action::Cancel(request_id) => {
                            pending_requests.remove(&request_id).unwrap().abort();
                        }
                    }
                }
            }

            // The sync state machine can be in a few various states. At the time of writing:
            // idle, verifying header, verifying block, verifying grandpa warp sync proof,
            // verifying storage proof.
            // If the state is one of the "verifying" states, perform the actual verification and
            // loop again until the sync is in an idle state.
            let mut sync_idle: all::Idle<_, _, _> = match sync {
                all::AllSync::Idle(idle) => idle,
                all::AllSync::HeaderVerify(verify) => match verify.perform(ffi::unix_time(), ()) {
                    all::HeaderVerifyOutcome::Success {
                        sync: sync_idle,
                        next_actions,
                        is_new_best,
                        ..
                    } => {
                        requests_to_start.extend(next_actions);

                        if is_new_best {
                            has_new_best = true;
                        }

                        sync = sync_idle.into();
                        continue;
                    }
                    all::HeaderVerifyOutcome::Error {
                        sync: sync_idle,
                        next_actions,
                        error,
                        ..
                    } => {
                        log::warn!(
                            target: "sync-verify",
                            "Error while verifying header: {}",
                            error
                        );
                        requests_to_start.extend(next_actions);
                        sync = sync_idle.into();
                        continue;
                    }
                },
            };

            // TODO: handle this differently
            if has_new_best {
                let scale_encoded_header = sync_idle.best_block_header().scale_encoding_vec();
                // TODO: remove expired senders
                for notif in &mut best_notifications {
                    let _ = notif.send(scale_encoded_header.clone());
                }

                // Since this task is verifying blocks, a heavy CPU-only operation, it is very
                // much possible for it to take a long time before having to wait for some event.
                // Since JavaScript/Wasm is single-threaded, this would prevent all the other
                // tasks in the background from running.
                // In order to provide a better granularity, we force a yield after each new serie
                // of verifications.
                crate::yield_once().await;
            }

            // `sync_idle` is now an `Idle` that has been extracted from `sync`.
            // All the code paths below will need to put back `sync_idle` into `sync` before
            // looping again.

            // The sync state machine is idle, and all requests have been started.
            // Now waiting for some event to happen: a network event, a request from the frontend
            // of the sync service, or a request being finished.
            futures::select! {
                network_event = from_network_service.next() => {
                    // Something happened on the network.

                    let network_event = match network_event {
                        Some(m) => m,
                        None => {
                            // The channel from the network service has been closed. Closing the
                            // sync background task as well.
                            return
                        },
                    };

                    match network_event {
                        network_service::Event::Connected { peer_id, chain_index, best_block_number, best_block_hash }
                            if chain_index == network_chain_index =>
                        {
                            let (id, requests) = sync_idle.add_source(peer_id.clone(), best_block_number, best_block_hash);
                            peers_source_id_map.insert(peer_id, id);
                            requests_to_start.extend(requests);
                            sync = sync_idle.into();
                        },
                        network_service::Event::Disconnected { peer_id, chain_index }
                            if chain_index == network_chain_index =>
                        {
                            let id = peers_source_id_map.remove(&peer_id).unwrap();
                            let rq_list = sync_idle.remove_source(id);
                            // TODO:
                            /*for (_, rq) in rq_list {
                                rq.abort();
                            }*/
                            sync = sync_idle.into();
                        },
                        network_service::Event::BlockAnnounce { chain_index, peer_id, announce }
                            if chain_index == network_chain_index =>
                        {
                            let id = *peers_source_id_map.get(&peer_id).unwrap();
                            let decoded = announce.decode();
                            // TODO: stupid to re-encode
                            match sync_idle.block_announce(id, decoded.header.scale_encoding_vec(), decoded.is_best) {
                                all::BlockAnnounceOutcome::HeaderVerify(verify) => {
                                    sync = verify.into();
                                },
                                all::BlockAnnounceOutcome::TooOld(idle) => {
                                    sync = idle.into();
                                },
                                all::BlockAnnounceOutcome::AlreadyInChain(idle) => {
                                    sync = idle.into();
                                },
                                all::BlockAnnounceOutcome::NotFinalizedChain(idle) => {
                                    sync = idle.into();
                                },
                                all::BlockAnnounceOutcome::Disjoint { sync: sync_idle, next_actions, .. } => {
                                    requests_to_start.extend(next_actions);
                                    sync = sync_idle.into();
                                },
                                all::BlockAnnounceOutcome::InvalidHeader { sync: sync_idle, .. } => {
                                    sync = sync_idle.into();
                                },
                            }
                        },
                        _ => {
                            // Different chain index.
                            sync = sync_idle.into();
                        }
                    }

                }

                message = from_foreground.next() => {
                    // Received message from the front `SyncService`.
                    let message = match message {
                        Some(m) => m,
                        None => {
                            // The channel with the frontend sync service has been closed.
                            // Closing the sync background task as a result.
                            return
                        },
                    };

                    match message {
                        ToBackground::Serialize { send_back } => {
                            let chain = sync_idle.as_chain_information();
                            let serialized = smoldot::database::finalized_serialize::encode_chain(chain);
                            let _ = send_back.send(serialized);
                        }
                        ToBackground::IsNearHeadOfChainHeuristic { send_back } => {
                            let _ = send_back.send(sync_idle.is_near_head_of_chain_heuristic());
                        }
                        ToBackground::SubscribeFinalized { send_back } => {
                            let (tx, rx) = lossy_channel::channel();
                            finalized_notifications.push(tx);
                            let current = sync_idle.finalized_block_header().scale_encoding_vec();
                            let _ = send_back.send((current, rx));
                        }
                        ToBackground::SubscribeBest { send_back } => {
                            let (tx, rx) = lossy_channel::channel();
                            best_notifications.push(tx);
                            let current = sync_idle.best_block_header().scale_encoding_vec();
                            let _ = send_back.send((current, rx));
                        }
                    };

                    sync = sync_idle.into();
                },

                (request_id, result) = pending_block_requests.select_next_some() => {
                    pending_requests.remove(&request_id);

                    // A block(s) request has been finished.
                    // `result` is an error if the block request got cancelled by the sync state
                    // machine.
                    if let Ok(result) = result {
                        // Inject the result of the request into the sync state machine.
                        let outcome = sync_idle.blocks_request_response(
                            request_id,
                            result.map_err(|_| ()).map(|v| {
                                v.into_iter().filter_map(|block| {
                                    Some(all::BlockRequestSuccessBlock {
                                        scale_encoded_header: block.header?,
                                        scale_encoded_justification: block.justification,
                                        scale_encoded_extrinsics: Vec::new(),
                                        user_data: (),
                                    })
                                })
                            }),
                            ffi::unix_time(),
                        );

                        match outcome {
                            all::BlocksRequestResponseOutcome::VerifyHeader(verify) => {
                                sync = verify.into();
                            },
                            all::BlocksRequestResponseOutcome::Queued { sync: sync_idle, next_actions } => {
                                requests_to_start.extend(next_actions);
                                sync = sync_idle.into();
                            },
                            all::BlocksRequestResponseOutcome::NotFinalizedChain { sync: sync_idle, next_actions, .. } => {
                                requests_to_start.extend(next_actions);
                                sync = sync_idle.into();
                            },
                            all::BlocksRequestResponseOutcome::Inconclusive { sync: sync_idle, next_actions, .. } => {
                                requests_to_start.extend(next_actions);
                                sync = sync_idle.into();
                            },
                            all::BlocksRequestResponseOutcome::AllAlreadyInChain { sync: sync_idle, next_actions, .. } => {
                                requests_to_start.extend(next_actions);
                                sync = sync_idle.into();
                            },
                        }
                    } else {
                        // The sync state machine has emitted a `Action::Cancel` earlier, and is
                        // thus no longer interested in the response.
                        sync = sync_idle.into();
                    }
                },

                (request_id, result) = pending_grandpa_requests.select_next_some() => {
                    pending_requests.remove(&request_id);

                    // A GrandPa warp sync request has been finished.
                    // `result` is an error if the block request got cancelled by the sync state
                    // machine.
                    if let Ok(result) = result {
                        // Inject the result of the request into the sync state machine.
                        let outcome = sync_idle.grandpa_warp_sync_response(
                            request_id,
                            result.ok(),
                        );

                        match outcome {
                            all::GrandpaWarpSyncResponseOutcome::Queued {
                                sync: sync_idle, next_actions
                            } => {
                                sync = sync_idle.into();
                                requests_to_start.extend(next_actions);
                            }
                        }

                    } else {
                        // The sync state machine has emitted a `Action::Cancel` earlier, and is
                        // thus no longer interested in the response.
                        sync = sync_idle.into();
                    }
                },

                (request_id, result) = pending_storage_requests.select_next_some() => {
                    pending_requests.remove(&request_id);

                    // A storage request has been finished.
                    // `result` is an error if the block request got cancelled by the sync state
                    // machine.
                    if let Ok(result) = result {
                        // Inject the result of the request into the sync state machine.
                        let outcome = sync_idle.storage_get_response(
                            request_id,
                            result.map(|list| list.into_iter()),
                        );

                        match outcome {
                            all::StorageGetResponseOutcome::Queued {
                                sync: sync_idle, next_actions
                            } => {
                                sync = sync_idle.into();
                                requests_to_start.extend(next_actions);
                            }
                        }

                    } else {
                        // The sync state machine has emitted a `Action::Cancel` earlier, and is
                        // thus no longer interested in the response.
                        sync = sync_idle.into();
                    }
                },
            }
        }
    }
}

async fn start_parachain(
    chain_information: chain::chain_information::ChainInformation,
    mut from_foreground: mpsc::Receiver<ToBackground>,
    network_service: Arc<network_service::NetworkService>,
    network_chain_index: usize,
    mut from_network_service: mpsc::Receiver<network_service::Event>,
    parachain_config: ConfigParachain,
) {
    // TODO: handle finality as well

    let relay_best_blocks = {
        let (relay_best_block_header, relay_best_blocks_subscription) =
            parachain_config.relay_chain_sync.subscribe_best().await;
        stream::once(future::ready(relay_best_block_header)).chain(relay_best_blocks_subscription)
    };
    futures::pin_mut!(relay_best_blocks);

    let mut current_finalized_block = chain_information.finalized_block_header;
    let mut current_best_block = current_finalized_block.clone();

    loop {
        futures::select! {
            message = from_foreground.next().fuse() => {
                // Terminating the parachain sync task if the foreground has closed.
                let message = match message {
                    Some(m) => m,
                    None => return,
                };

                // TODO: spawn background tasks?
                match message {
                    ToBackground::Serialize { send_back } => todo!(),
                    ToBackground::IsNearHeadOfChainHeuristic { send_back } => {
                        todo!()
                    },
                    ToBackground::SubscribeFinalized { send_back } => {
                        let (tx, rx) = lossy_channel::channel();
                        core::mem::forget(tx); // TODO:
                        let _ = send_back.send((current_finalized_block.scale_encoding_vec(), rx));
                    }
                    ToBackground::SubscribeBest { send_back } => {
                        let (tx, rx) = lossy_channel::channel();
                        core::mem::forget(tx); // TODO:
                        let _ = send_back.send((current_best_block.scale_encoding_vec(), rx));
                    }
                }
            },
            relay_best_block = relay_best_blocks.next().fuse() => {
                println!("new relay block {:?}", smoldot::header::decode(&relay_best_block.unwrap()).unwrap());
                let outcome = parachain_config.relay_chain_sync.recent_best_block_runtime_call(
                    "ParachainHost_persisted_validation_data",
                    para::persisted_validation_data_parameters(
                        parachain_config.parachain_id,
                        // TODO: we use TimedOut because that's what cumulus does, but it's unclear if that's correct
                        para::OccupiedCoreAssumption::TimedOut
                    )
                ).await;

                if let Ok(outcome) = outcome {
                    println!("outcome = {:?}", outcome);
                    let pvd = para::decode_persisted_validation_data_return_value(&outcome).unwrap(); // TODO: don't unwrap?
                    println!("{:?}", pvd.unwrap().parent_head);
                } else {
                    println!("error: {:?}", outcome);
                }
            }
        }
    }
}

enum ToBackground {
    /// See [`SyncService::serialize_chain`].
    Serialize { send_back: oneshot::Sender<String> },
    /// See [`SyncService::is_near_head_of_chain_heuristic`].
    IsNearHeadOfChainHeuristic { send_back: oneshot::Sender<bool> },
    /// See [`SyncService::subscribe_finalized`].
    SubscribeFinalized {
        send_back: oneshot::Sender<(Vec<u8>, lossy_channel::Receiver<Vec<u8>>)>,
    },
    /// See [`SyncService::subscribe_best`].
    SubscribeBest {
        send_back: oneshot::Sender<(Vec<u8>, lossy_channel::Receiver<Vec<u8>>)>,
    },
}<|MERGE_RESOLUTION|>--- conflicted
+++ resolved
@@ -27,11 +27,7 @@
 //! Use [`SyncService::subscribe_best`] and [`SyncService::subscribe_finalized`] to get notified
 //! about updates of the best and finalized blocks.
 
-<<<<<<< HEAD
-use crate::{ffi, network_service, runtime_service};
-=======
-use crate::{ffi, lossy_channel, network_service};
->>>>>>> 2df90c8e
+use crate::{ffi, lossy_channel, network_service, runtime_service};
 
 use futures::{
     channel::{mpsc, oneshot},
