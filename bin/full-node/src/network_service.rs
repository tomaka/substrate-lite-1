// Substrate-lite
// Copyright (C) 2019-2020  Parity Technologies (UK) Ltd.
// SPDX-License-Identifier: GPL-3.0-or-later WITH Classpath-exception-2.0

// This program is free software: you can redistribute it and/or modify
// it under the terms of the GNU General Public License as published by
// the Free Software Foundation, either version 3 of the License, or
// (at your option) any later version.

// This program is distributed in the hope that it will be useful,
// but WITHOUT ANY WARRANTY; without even the implied warranty of
// MERCHANTABILITY or FITNESS FOR A PARTICULAR PURPOSE.  See the
// GNU General Public License for more details.

// You should have received a copy of the GNU General Public License
// along with this program.  If not, see <http://www.gnu.org/licenses/>.

//! Background network service.
//!
//! The [`NetworkService`] manages background tasks dedicated to connecting to other nodes.
//! Importantly, its design is oriented towards the particular use case of the full node.
//!
//! The [`NetworkService`] spawns one background task (using the [`Config::tasks_executor`]) for
//! each active TCP socket, plus one for each TCP listening socket. Messages are exchanged between
//! the service and these background tasks.

// TODO: doc
// TODO: re-review this once finished

<<<<<<< HEAD
use crate::jaeger_service;

use core::{iter, pin::Pin, time::Duration};
use futures::{
    channel::{mpsc, oneshot},
    lock::{Mutex, MutexGuard},
    prelude::*,
};
use std::{io, net::SocketAddr, sync::Arc, time::Instant};
=======
use core::{pin::Pin, time::Duration};
use futures::{lock::Mutex, prelude::*};
use std::{io, net::SocketAddr, num::NonZeroUsize, sync::Arc, time::Instant};
>>>>>>> 5a6b9842
use substrate_lite::network::{
    connection,
    multiaddr::{Multiaddr, Protocol},
    peer_id::PeerId,
    protocol, service, with_buffers,
};

/// Configuration for a [`NetworkService`].
pub struct Config {
    /// Closure that spawns background tasks.
    pub tasks_executor: Box<dyn FnMut(Pin<Box<dyn Future<Output = ()> + Send>>) + Send>,

    /// Service to use to report traces.
    pub jaeger_service: Arc<jaeger_service::JaegerService>,

    /// Addresses to listen for incoming connections.
    pub listen_addresses: Vec<Multiaddr>,

    /// List of node identities and addresses that are known to belong to the chain's peer-to-pee
    /// network.
    pub bootstrap_nodes: Vec<(PeerId, Multiaddr)>,

    /// Hash of the genesis block of the chain. Sent to other nodes in order to determine whether
    /// the chains match.
    pub genesis_block_hash: [u8; 32],

    /// Number and hash of the current best block. Can later be updated with // TODO: which function?
    pub best_block: (u64, [u8; 32]),

    /// Identifier of the chain to connect to.
    ///
    /// Each blockchain has (or should have) a different "protocol id". This value identifies the
    /// chain, so as to not introduce conflicts in the networking messages.
    pub protocol_id: String,

    /// Key used for the encryption layer.
    /// This is a Noise static key, according to the Noise specifications.
    /// Signed using the actual libp2p key.
    pub noise_key: connection::NoiseKey,
}

/// Event generated by [`NetworkService::next_event`].
#[derive(Debug)]
pub enum Event {
    Connected(PeerId),
    Disconnected(PeerId),
}

pub struct NetworkService {
    /// Fields behind a mutex.
    guarded: Mutex<Guarded>,

<<<<<<< HEAD
    /// See [`Config::jaeger_service`].
    jaeger_service: Arc<jaeger_service::JaegerService>,

    /// See [`Config::protocol_id`].
    protocol_id: String,

    /// See [`Config::genesis_block_hash`].
    genesis_block_hash: [u8; 32],

    /// See [`Config::best_block`].
    best_block: (u64, [u8; 32]),

    /// See [`Config::noise_key`].
    noise_key: Arc<connection::NoiseKey>,

    /// Receiver of events sent by background tasks.
    ///
    /// > **Note**: This field is not in [`Guarded`] despite being inside of a mutex. The mutex
    /// >           around this receiver is kept locked while an event is being waited for, and it
    /// >           would be undesirable to block access to the other fields of [`Guarded`] during
    /// >           that time.
    from_background: Mutex<mpsc::Receiver<FromBackground>>,

    /// Sending side of [`NetworkService::from_background`]. Clones of this field are created when
    /// a background task is spawned.
    to_foreground: mpsc::Sender<FromBackground>,
=======
    /// Data structure holding the entire state of the networking.
    network: service::ChainNetwork<Instant, (), ()>,
>>>>>>> 5a6b9842
}

/// Fields of [`NetworkService`] behind a mutex.
struct Guarded {
    /// See [`Config::tasks_executor`].
    tasks_executor: Box<dyn FnMut(Pin<Box<dyn Future<Output = ()> + Send>>) + Send>,
}

impl NetworkService {
    /// Initializes the network service with the given configuration.
    pub async fn new(mut config: Config) -> Result<Arc<Self>, InitError> {
        // For each listening address in the configuration, create a background task dedicated to
        // listening on that address.
        for listen_address in config.listen_addresses {
            // Try to parse the requested address and create the corresponding listening socket.
            let tcp_listener: async_std::net::TcpListener = {
                let mut iter = listen_address.iter();
                let proto1 = match iter.next() {
                    Some(p) => p,
                    None => return Err(InitError::BadListenMultiaddr(listen_address)),
                };
                let proto2 = match iter.next() {
                    Some(p) => p,
                    None => return Err(InitError::BadListenMultiaddr(listen_address)),
                };

                if iter.next().is_some() {
                    return Err(InitError::BadListenMultiaddr(listen_address));
                }

                let addr = match (proto1, proto2) {
                    (Protocol::Ip4(ip), Protocol::Tcp(port)) => SocketAddr::from((ip, port)),
                    (Protocol::Ip6(ip), Protocol::Tcp(port)) => SocketAddr::from((ip, port)),
                    _ => return Err(InitError::BadListenMultiaddr(listen_address)),
                };

                match async_std::net::TcpListener::bind(addr).await {
                    Ok(l) => l,
                    Err(err) => {
                        return Err(InitError::ListenerIo(listen_address, err));
                    }
                }
            };

            // Spawn a background task dedicated to this listener.
            (config.tasks_executor)(Box::pin(async move {
                loop {
                    // TODO: add a way to immediately interrupt the listener if the network service is destroyed (or fails to create altogether), in order to immediately liberate the port

                    let (socket, _addr) = match tcp_listener.accept().await {
                        Ok(v) => v,
                        Err(_) => {
                            // Errors here can happen if the accept failed, for example if no file
                            // descriptor is available.
                            // A wait is added in order to avoid having a busy-loop failing to
                            // accept connections.
                            futures_timer::Delay::new(Duration::from_secs(2)).await;
                            continue;
                        }
                    };

                    todo!() // TODO: report new connection
                }
            }))
        }

        Ok(Arc::new(NetworkService {
            guarded: Mutex::new(Guarded {
                tasks_executor: config.tasks_executor,
            }),
<<<<<<< HEAD
            genesis_block_hash: config.genesis_block_hash,
            best_block: config.best_block,
            jaeger_service: config.jaeger_service,
            protocol_id: config.protocol_id,
            noise_key: Arc::new(config.noise_key),
            from_background: Mutex::new(from_background),
            to_foreground,
=======
            network: service::ChainNetwork::new(service::Config {
                chains: vec![service::ChainConfig {
                    bootstrap_nodes: (0..config.bootstrap_nodes.len()).collect(),
                    in_slots: 25,
                    out_slots: 25,
                    protocol_id: config.protocol_id,
                }],
                known_nodes: config
                    .bootstrap_nodes
                    .into_iter()
                    .map(|(peer_id, addr)| ((), peer_id, addr))
                    .collect(),
                listen_addresses: Vec::new(), // TODO:
                noise_key: config.noise_key,
                pending_api_events_buffer_size: NonZeroUsize::new(64).unwrap(),
                randomness_seed: rand::random(),
            }),
>>>>>>> 5a6b9842
        }))
    }

    /// Returns the number of established TCP connections, both incoming and outgoing.
    pub async fn num_established_connections(&self) -> usize {
        self.network.num_established_connections().await
    }

    /// Sends a blocks request to the given peer.
    // TODO: more docs
    // TODO: proper error type
    pub async fn blocks_request(
        self: Arc<Self>,
        target: PeerId,
        config: protocol::BlocksRequestConfig,
    ) -> Result<Vec<protocol::BlockData>, ()> {
        self.network
            .blocks_request(Instant::now(), target, 0, config)
            .await // TODO: chain_index
    }

    /// Returns the next event that happens in the network service.
    ///
    /// If this method is called multiple times simultaneously, the events will be distributed
    /// amongst the different calls in an unpredictable way.
    pub async fn next_event(self: &Arc<Self>) -> Event {
        loop {
            match self.network.next_event().await {
                service::Event::Connected(peer_id) => return Event::Connected(peer_id),
                service::Event::Disconnected(peer_id) => return Event::Disconnected(peer_id),
                service::Event::StartConnect { id, multiaddr } => {
                    // Convert the `multiaddr` (typically of the form `/ip4/a.b.c.d/tcp/d`) into
                    // a `Future<dyn Output = Result<TcpStream, ...>>`.
                    let socket = match multiaddr_to_socket(&multiaddr) {
                        Ok(socket) => socket,
                        Err(_) => {
                            self.network.pending_outcome_err(id).await;
                            continue;
                        }
                    };

                    let mut guarded = self.guarded.lock().await;
                    (guarded.tasks_executor)(Box::pin(connection_task(socket, self.clone(), id)));
                }
<<<<<<< HEAD
                FromBackground::NotificationsOpenResult {
                    connection_id,
                    result,
                } => todo!(),
                FromBackground::NotificationsCloseResult { connection_id } => todo!(),

                FromBackground::NotificationsInOpen { connection_id } => todo!(),

                FromBackground::NotificationsInClose { connection_id } => todo!(),
            }
        }
    }

    /// Spawns new outgoing connections in order to fill empty outgoing slots.
    ///
    /// Must be passed as parameter an existing lock to a [`Guarded`].
    async fn fill_out_slots<'a>(&self, guarded: &mut MutexGuard<'a, Guarded>) {
        // Solves borrow checking errors regarding the borrow of multiple different fields at the
        // same time.
        let guarded = &mut **guarded;

        // TODO: limit number of slots

        // Grab nodes for which we have an established outgoing connections but haven't opened a
        // substream to yet.
        while let Some(node) = guarded.peerset.random_connected_closed_node(0) {
            let connection_id = node.connections().next().unwrap();
            let mut connection = guarded.peerset.connection_mut(connection_id).unwrap();
            // It is possible for the channel to be closed if the task has shut down. This will
            // be processed by `next_event` when detected.
            let _ = connection
                .user_data_mut()
                .send(ToConnection::OpenOutNotifications {
                    protocol: format!("/{}/block-announces/1", self.protocol_id),
                    handshake: protocol::encode_block_announces_handshake(
                        protocol::BlockAnnouncesHandshakeRef {
                            best_hash: &self.best_block.1,
                            best_number: self.best_block.0,
                            genesis_hash: &self.genesis_block_hash,
                            role: protocol::Role::Full, // TODO:
                        },
                    )
                    .fold(Vec::new(), |mut a, b| {
                        a.extend_from_slice(b.as_ref());
                        a
                    }),
                })
                .await;
            connection.add_pending_substream(0, ());
        }

        // TODO: very wip
        while let Some(mut node) = guarded.peerset.random_not_connected(0) {
            // TODO: collecting into a Vec, annoying
            for address in node.known_addresses().cloned().collect::<Vec<_>>() {
                let tcp_socket = match multiaddr_to_socket(&address) {
                    Ok(s) => s,
                    Err(()) => {
                        node.remove_known_address(&address).unwrap();
                        continue;
                    }
                };

                let (tx, rx) = mpsc::channel(8);
                let connection_id = node.add_outbound_attempt(address.clone(), tx);
                (guarded.tasks_executor)(Box::pin(connection_task(
                    self.jaeger_service.clone(),
                    tcp_socket,
                    true,
                    self.noise_key.clone(),
                    connection_id,
                    self.to_foreground.clone(),
                    rx,
                )));

                break;
=======
>>>>>>> 5a6b9842
            }
        }
    }
}

/// Error when initializing the network service.
#[derive(Debug, derive_more::Display)]
pub enum InitError {
    /// I/O error when initializing a listener.
    #[display(fmt = "I/O error when creating listener for {}: {}", _0, _1)]
    ListenerIo(Multiaddr, io::Error),
    /// A listening address passed through the configuration isn't valid.
    BadListenMultiaddr(Multiaddr),
}

/// Asynchronous task managing a specific TCP connection.
async fn connection_task(
    jaeger_service: Arc<jaeger_service::JaegerService>,
    tcp_socket: impl Future<Output = Result<async_std::net::TcpStream, io::Error>>,
    network_service: Arc<NetworkService>,
    id: service::PendingId,
) {
    // Finishing ongoing connection process.
    let tcp_socket = match tcp_socket.await {
        Ok(s) => s,
        Err(_) => {
            network_service.network.pending_outcome_err(id).await;
            return;
        }
    };

    let id = network_service.network.pending_outcome_ok(id, ()).await;

    // The Nagle algorithm, implemented in the kernel, consists in buffering the data to be sent
    // out and waiting a bit before actually sending it out, in order to potentially merge
    // multiple writes in a row into one packet. In the implementation below, it is guaranteed
    // that the buffer in `WithBuffers` is filled with as much data as possible before the
    // operating system gets involved. As such, we disable the Nagle algorithm, in order to avoid
    // adding an artificial delay to all sends.
    let _ = tcp_socket.set_nodelay(true);

    // The socket is wrapped around a `WithBuffers` object containing a read buffer and a write
    // buffer. These are the buffers whose pointer is passed to `read(2)` and `write(2)` when
    // reading/writing the socket.
    let tcp_socket = with_buffers::WithBuffers::new(tcp_socket);
    futures::pin_mut!(tcp_socket);

<<<<<<< HEAD
    // Connections start with a handshake where the encryption and multiplexing protocols are
    // negotiated.
    let (connection_prototype, peer_id) =
        match perform_handshake(&mut tcp_socket, &noise_key, is_initiator).await {
            Ok(v) => v,
            Err(error) => {
                let _ = to_foreground
                    .send(FromBackground::HandshakeError {
                        connection_id,
                        error,
                    })
                    .await;
                return;
            }
        };

    let mut _connection_init_span = jaeger_service.net_connection_span(&peer_id, &peer_id, "connection-init");

    // Configure the `connection_prototype` to turn it into an actual connection.
    // The protocol names are hardcoded here.
    let mut connection = connection_prototype.into_connection::<_, oneshot::Sender<_>, ()>(
        connection::established::Config {
            in_request_protocols: vec![],
            in_notifications_protocols: vec![connection::established::ConfigNotifications {
                name: "/dot/block-announces/1".to_string(), // TODO: correct protocolId
                max_handshake_size: 1024 * 1024,
            }],
            ping_protocol: "/ipfs/ping/1.0.0".to_string(),
            randomness_seed: rand::random(),
        },
    );

    // Notify the outside of the transition from handshake to actual connection, and obtain an
    // updated `connection_id` in return.
    // It is possible for the outside to refuse the connection after the handshake (if e.g. the
    // `PeerId` isn't the one that is expected), in which case the task stops entirely.
    let connection_id = {
        let (accept_tx, accept_rx) = oneshot::channel();

        if to_foreground
            .send(FromBackground::HandshakeSuccess {
                connection_id,
                peer_id: peer_id.clone(),
                accept_tx,
            })
            .await
            .is_err()
        {
            _connection_init_span.log().with_string("event", "closed-channel");
            return;
        }

        match accept_rx.await {
            Ok(id) => id,
            Err(_) => {
                _connection_init_span.log().with_string("event", "peer-rejected");
                return
            },
        }
    };

    drop(_connection_init_span);

=======
>>>>>>> 5a6b9842
    // Set to a timer after which the state machine of the connection needs an update.
    let mut poll_after: futures_timer::Delay;

    loop {
        let mut _process_data_span = jaeger_service.net_connection_span(&peer_id, &peer_id, "read-write");
    
        let (read_buffer, write_buffer) = match tcp_socket.buffers() {
            Ok(b) => b,
            Err(_) => {
                // TODO: report disconnect to service
                return;
            }
        };

        let now = Instant::now();

        // TODO: hacky code
        struct Waker(std::sync::Mutex<(bool, Option<std::task::Waker>)>);
        impl futures::task::ArcWake for Waker {
            fn wake_by_ref(arc_self: &Arc<Self>) {
                let mut lock = arc_self.0.lock().unwrap();
                lock.0 = true;
                if let Some(w) = lock.1.take() {
                    w.wake();
                }
            }
        }

        let waker = Arc::new(Waker(std::sync::Mutex::new((false, None))));

        let read_write = match network_service
            .network
            .read_write(
                id,
                now,
                read_buffer.map(|b| b.0),
                write_buffer.unwrap(),
                &mut std::task::Context::from_waker(&*futures::task::waker_ref(&waker)),
            )
            .await
        {
            Ok(rw) => rw,
            Err(_) => return,
        };

        // TODO:
        /*if read_write.write_close && !tcp_socket.is_closed() {
            tcp_socket.close();
        }*/

        if read_write.write_close && read_buffer.is_none() {
            // Make sure to finish closing the TCP socket.
            tcp_socket.flush_close().await;
            return;
        }

        if let Some(wake_up) = read_write.wake_up_after {
            if wake_up > now {
                let dur = wake_up - now;
                poll_after = futures_timer::Delay::new(dur);
            } else {
                poll_after = futures_timer::Delay::new(Duration::from_secs(0));
            }
        } else {
            poll_after = futures_timer::Delay::new(Duration::from_secs(3600));
        }

        tcp_socket.advance(read_write.read_bytes, read_write.written_bytes);

        if read_write.read_bytes != 0 || read_write.written_bytes != 0 {
            continue;
        }

        drop(_process_data_span);

        // TODO: maybe optimize the code below so that multiple messages are pulled from `to_connection` at once

        futures::select! {
            _ = tcp_socket.as_mut().process().fuse() => {},
<<<<<<< HEAD
            timeout = (&mut poll_after).fuse() => { // TODO: no, ref mut + fuse() = probably panic
                // Nothing to do, but guarantees that we loop again.
            },
            message = to_connection.select_next_some().fuse() => {
                match message {
                    ToConnection::BlocksRequest { config, protocol, send_back } => {
                        let mut _process_data_span = jaeger_service.net_connection_span(&peer_id, &peer_id, "send-blocks-request");
                        let request = protocol::build_block_request(config)
                            .fold(Vec::new(), |mut a, b| {
                                a.extend_from_slice(b.as_ref());
                                a
                            });
                        connection.add_request(Instant::now(), protocol, request, send_back);
                    }
                    ToConnection::OpenOutNotifications { protocol, handshake } => {
                        // TODO: finish
                        let id = connection.open_notifications_substream(
                            Instant::now(),
                            protocol,
                            handshake,
                            ()
                        );
                    },
                    ToConnection::CloseOutNotifications { protocol } => {
                        todo!()
                    },
                    ToConnection::NotificationsInAccept { .. } => todo!(),
                    ToConnection::NotificationsInReject { .. } => todo!(),
=======
            _ = future::poll_fn(move |cx| {
                let mut lock = waker.0.lock().unwrap();
                if lock.0 {
                    return std::task::Poll::Ready(());
                }
                match lock.1 {
                    Some(ref w) if w.will_wake(cx.waker()) => {}
                    _ => lock.1 = Some(cx.waker().clone()),
>>>>>>> 5a6b9842
                }
                std::task::Poll::Pending
            }).fuse() => {}
            _ = (&mut poll_after).fuse() => { // TODO: no, ref mut + fuse() = probably panic
                // Nothing to do, but guarantees that we loop again.
            }
        }
    }
}

/// Builds a future that connects to the given multiaddress. Returns an error if the multiaddress
/// protocols aren't supported.
fn multiaddr_to_socket(
    addr: &Multiaddr,
) -> Result<impl Future<Output = Result<async_std::net::TcpStream, io::Error>>, ()> {
    let mut iter = addr.iter();
    let proto1 = iter.next().ok_or(())?;
    let proto2 = iter.next().ok_or(())?;

    if iter.next().is_some() {
        return Err(());
    }

    // Ensure ahead of time that the multiaddress is supported.
    match (&proto1, &proto2) {
        (Protocol::Ip4(_), Protocol::Tcp(_))
        | (Protocol::Ip6(_), Protocol::Tcp(_))
        | (Protocol::Dns(_), Protocol::Tcp(_))
        | (Protocol::Dns4(_), Protocol::Tcp(_))
        | (Protocol::Dns6(_), Protocol::Tcp(_)) => {}
        _ => return Err(()),
    }

    let proto1 = proto1.acquire();
    let proto2 = proto2.acquire();

    Ok(async move {
        match (proto1, proto2) {
            (Protocol::Ip4(ip), Protocol::Tcp(port)) => {
                async_std::net::TcpStream::connect(SocketAddr::new(ip.into(), port)).await
            }
            (Protocol::Ip6(ip), Protocol::Tcp(port)) => {
                async_std::net::TcpStream::connect(SocketAddr::new(ip.into(), port)).await
            }
            // TODO: for DNS, do things a bit more explicitly? with for example a library that does the resolution?
            // TODO: differences between DNS, DNS4, DNS6 not respected
            (Protocol::Dns(addr), Protocol::Tcp(port))
            | (Protocol::Dns4(addr), Protocol::Tcp(port))
            | (Protocol::Dns6(addr), Protocol::Tcp(port)) => {
                async_std::net::TcpStream::connect((&*addr, port)).await
            }
            _ => unreachable!(),
        }
    })
}<|MERGE_RESOLUTION|>--- conflicted
+++ resolved
@@ -27,21 +27,11 @@
 // TODO: doc
 // TODO: re-review this once finished
 
-<<<<<<< HEAD
 use crate::jaeger_service;
 
-use core::{iter, pin::Pin, time::Duration};
-use futures::{
-    channel::{mpsc, oneshot},
-    lock::{Mutex, MutexGuard},
-    prelude::*,
-};
-use std::{io, net::SocketAddr, sync::Arc, time::Instant};
-=======
 use core::{pin::Pin, time::Duration};
 use futures::{lock::Mutex, prelude::*};
 use std::{io, net::SocketAddr, num::NonZeroUsize, sync::Arc, time::Instant};
->>>>>>> 5a6b9842
 use substrate_lite::network::{
     connection,
     multiaddr::{Multiaddr, Protocol},
@@ -94,37 +84,10 @@
     /// Fields behind a mutex.
     guarded: Mutex<Guarded>,
 
-<<<<<<< HEAD
-    /// See [`Config::jaeger_service`].
-    jaeger_service: Arc<jaeger_service::JaegerService>,
-
-    /// See [`Config::protocol_id`].
-    protocol_id: String,
-
-    /// See [`Config::genesis_block_hash`].
-    genesis_block_hash: [u8; 32],
-
-    /// See [`Config::best_block`].
-    best_block: (u64, [u8; 32]),
-
-    /// See [`Config::noise_key`].
-    noise_key: Arc<connection::NoiseKey>,
-
-    /// Receiver of events sent by background tasks.
-    ///
-    /// > **Note**: This field is not in [`Guarded`] despite being inside of a mutex. The mutex
-    /// >           around this receiver is kept locked while an event is being waited for, and it
-    /// >           would be undesirable to block access to the other fields of [`Guarded`] during
-    /// >           that time.
-    from_background: Mutex<mpsc::Receiver<FromBackground>>,
-
-    /// Sending side of [`NetworkService::from_background`]. Clones of this field are created when
-    /// a background task is spawned.
-    to_foreground: mpsc::Sender<FromBackground>,
-=======
     /// Data structure holding the entire state of the networking.
     network: service::ChainNetwork<Instant, (), ()>,
->>>>>>> 5a6b9842
+
+    jaeger_service: Arc<jaeger_service::JaegerService>,
 }
 
 /// Fields of [`NetworkService`] behind a mutex.
@@ -195,15 +158,6 @@
             guarded: Mutex::new(Guarded {
                 tasks_executor: config.tasks_executor,
             }),
-<<<<<<< HEAD
-            genesis_block_hash: config.genesis_block_hash,
-            best_block: config.best_block,
-            jaeger_service: config.jaeger_service,
-            protocol_id: config.protocol_id,
-            noise_key: Arc::new(config.noise_key),
-            from_background: Mutex::new(from_background),
-            to_foreground,
-=======
             network: service::ChainNetwork::new(service::Config {
                 chains: vec![service::ChainConfig {
                     bootstrap_nodes: (0..config.bootstrap_nodes.len()).collect(),
@@ -221,7 +175,7 @@
                 pending_api_events_buffer_size: NonZeroUsize::new(64).unwrap(),
                 randomness_seed: rand::random(),
             }),
->>>>>>> 5a6b9842
+            jaeger_service: config.jaeger_service,
         }))
     }
 
@@ -264,87 +218,8 @@
                     };
 
                     let mut guarded = self.guarded.lock().await;
-                    (guarded.tasks_executor)(Box::pin(connection_task(socket, self.clone(), id)));
-                }
-<<<<<<< HEAD
-                FromBackground::NotificationsOpenResult {
-                    connection_id,
-                    result,
-                } => todo!(),
-                FromBackground::NotificationsCloseResult { connection_id } => todo!(),
-
-                FromBackground::NotificationsInOpen { connection_id } => todo!(),
-
-                FromBackground::NotificationsInClose { connection_id } => todo!(),
-            }
-        }
-    }
-
-    /// Spawns new outgoing connections in order to fill empty outgoing slots.
-    ///
-    /// Must be passed as parameter an existing lock to a [`Guarded`].
-    async fn fill_out_slots<'a>(&self, guarded: &mut MutexGuard<'a, Guarded>) {
-        // Solves borrow checking errors regarding the borrow of multiple different fields at the
-        // same time.
-        let guarded = &mut **guarded;
-
-        // TODO: limit number of slots
-
-        // Grab nodes for which we have an established outgoing connections but haven't opened a
-        // substream to yet.
-        while let Some(node) = guarded.peerset.random_connected_closed_node(0) {
-            let connection_id = node.connections().next().unwrap();
-            let mut connection = guarded.peerset.connection_mut(connection_id).unwrap();
-            // It is possible for the channel to be closed if the task has shut down. This will
-            // be processed by `next_event` when detected.
-            let _ = connection
-                .user_data_mut()
-                .send(ToConnection::OpenOutNotifications {
-                    protocol: format!("/{}/block-announces/1", self.protocol_id),
-                    handshake: protocol::encode_block_announces_handshake(
-                        protocol::BlockAnnouncesHandshakeRef {
-                            best_hash: &self.best_block.1,
-                            best_number: self.best_block.0,
-                            genesis_hash: &self.genesis_block_hash,
-                            role: protocol::Role::Full, // TODO:
-                        },
-                    )
-                    .fold(Vec::new(), |mut a, b| {
-                        a.extend_from_slice(b.as_ref());
-                        a
-                    }),
-                })
-                .await;
-            connection.add_pending_substream(0, ());
-        }
-
-        // TODO: very wip
-        while let Some(mut node) = guarded.peerset.random_not_connected(0) {
-            // TODO: collecting into a Vec, annoying
-            for address in node.known_addresses().cloned().collect::<Vec<_>>() {
-                let tcp_socket = match multiaddr_to_socket(&address) {
-                    Ok(s) => s,
-                    Err(()) => {
-                        node.remove_known_address(&address).unwrap();
-                        continue;
-                    }
-                };
-
-                let (tx, rx) = mpsc::channel(8);
-                let connection_id = node.add_outbound_attempt(address.clone(), tx);
-                (guarded.tasks_executor)(Box::pin(connection_task(
-                    self.jaeger_service.clone(),
-                    tcp_socket,
-                    true,
-                    self.noise_key.clone(),
-                    connection_id,
-                    self.to_foreground.clone(),
-                    rx,
-                )));
-
-                break;
-=======
->>>>>>> 5a6b9842
+                    (guarded.tasks_executor)(Box::pin(connection_task(socket, self.clone(), id, self.jaeger_service.clone())));
+                }
             }
         }
     }
@@ -362,10 +237,10 @@
 
 /// Asynchronous task managing a specific TCP connection.
 async fn connection_task(
-    jaeger_service: Arc<jaeger_service::JaegerService>,
     tcp_socket: impl Future<Output = Result<async_std::net::TcpStream, io::Error>>,
     network_service: Arc<NetworkService>,
     id: service::PendingId,
+    jaeger_service: Arc<jaeger_service::JaegerService>,
 ) {
     // Finishing ongoing connection process.
     let tcp_socket = match tcp_socket.await {
@@ -392,77 +267,12 @@
     let tcp_socket = with_buffers::WithBuffers::new(tcp_socket);
     futures::pin_mut!(tcp_socket);
 
-<<<<<<< HEAD
-    // Connections start with a handshake where the encryption and multiplexing protocols are
-    // negotiated.
-    let (connection_prototype, peer_id) =
-        match perform_handshake(&mut tcp_socket, &noise_key, is_initiator).await {
-            Ok(v) => v,
-            Err(error) => {
-                let _ = to_foreground
-                    .send(FromBackground::HandshakeError {
-                        connection_id,
-                        error,
-                    })
-                    .await;
-                return;
-            }
-        };
-
-    let mut _connection_init_span = jaeger_service.net_connection_span(&peer_id, &peer_id, "connection-init");
-
-    // Configure the `connection_prototype` to turn it into an actual connection.
-    // The protocol names are hardcoded here.
-    let mut connection = connection_prototype.into_connection::<_, oneshot::Sender<_>, ()>(
-        connection::established::Config {
-            in_request_protocols: vec![],
-            in_notifications_protocols: vec![connection::established::ConfigNotifications {
-                name: "/dot/block-announces/1".to_string(), // TODO: correct protocolId
-                max_handshake_size: 1024 * 1024,
-            }],
-            ping_protocol: "/ipfs/ping/1.0.0".to_string(),
-            randomness_seed: rand::random(),
-        },
-    );
-
-    // Notify the outside of the transition from handshake to actual connection, and obtain an
-    // updated `connection_id` in return.
-    // It is possible for the outside to refuse the connection after the handshake (if e.g. the
-    // `PeerId` isn't the one that is expected), in which case the task stops entirely.
-    let connection_id = {
-        let (accept_tx, accept_rx) = oneshot::channel();
-
-        if to_foreground
-            .send(FromBackground::HandshakeSuccess {
-                connection_id,
-                peer_id: peer_id.clone(),
-                accept_tx,
-            })
-            .await
-            .is_err()
-        {
-            _connection_init_span.log().with_string("event", "closed-channel");
-            return;
-        }
-
-        match accept_rx.await {
-            Ok(id) => id,
-            Err(_) => {
-                _connection_init_span.log().with_string("event", "peer-rejected");
-                return
-            },
-        }
-    };
-
-    drop(_connection_init_span);
-
-=======
->>>>>>> 5a6b9842
     // Set to a timer after which the state machine of the connection needs an update.
     let mut poll_after: futures_timer::Delay;
 
     loop {
-        let mut _process_data_span = jaeger_service.net_connection_span(&peer_id, &peer_id, "read-write");
+        // TODO: 
+        //let mut _process_data_span = jaeger_service.net_connection_span(&peer_id, &peer_id, "read-write");
     
         let (read_buffer, write_buffer) = match tcp_socket.buffers() {
             Ok(b) => b,
@@ -531,42 +341,12 @@
             continue;
         }
 
-        drop(_process_data_span);
+        // TODO: drop(_process_data_span);
 
         // TODO: maybe optimize the code below so that multiple messages are pulled from `to_connection` at once
 
         futures::select! {
             _ = tcp_socket.as_mut().process().fuse() => {},
-<<<<<<< HEAD
-            timeout = (&mut poll_after).fuse() => { // TODO: no, ref mut + fuse() = probably panic
-                // Nothing to do, but guarantees that we loop again.
-            },
-            message = to_connection.select_next_some().fuse() => {
-                match message {
-                    ToConnection::BlocksRequest { config, protocol, send_back } => {
-                        let mut _process_data_span = jaeger_service.net_connection_span(&peer_id, &peer_id, "send-blocks-request");
-                        let request = protocol::build_block_request(config)
-                            .fold(Vec::new(), |mut a, b| {
-                                a.extend_from_slice(b.as_ref());
-                                a
-                            });
-                        connection.add_request(Instant::now(), protocol, request, send_back);
-                    }
-                    ToConnection::OpenOutNotifications { protocol, handshake } => {
-                        // TODO: finish
-                        let id = connection.open_notifications_substream(
-                            Instant::now(),
-                            protocol,
-                            handshake,
-                            ()
-                        );
-                    },
-                    ToConnection::CloseOutNotifications { protocol } => {
-                        todo!()
-                    },
-                    ToConnection::NotificationsInAccept { .. } => todo!(),
-                    ToConnection::NotificationsInReject { .. } => todo!(),
-=======
             _ = future::poll_fn(move |cx| {
                 let mut lock = waker.0.lock().unwrap();
                 if lock.0 {
@@ -575,7 +355,6 @@
                 match lock.1 {
                     Some(ref w) if w.will_wake(cx.waker()) => {}
                     _ => lock.1 = Some(cx.waker().clone()),
->>>>>>> 5a6b9842
                 }
                 std::task::Poll::Pending
             }).fuse() => {}
