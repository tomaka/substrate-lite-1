--- conflicted
+++ resolved
@@ -27,14 +27,7 @@
     "corooteen",
     "futures/std",
     "futures/thread-pool",
-<<<<<<< HEAD
-    "futures-timer",
-    "mick-jaeger",
-    "rand/std",
-    "rand_chacha/std",
-=======
     "pin-project",
->>>>>>> 2a93292b
     "soketto",
     "wasmtime",
 ]
@@ -84,12 +77,7 @@
 # Add here the crates that cannot function without the help of the operating system or environment.
 async-std = { version = "1.7.0", optional = true }
 futures = { version = "0.3.8", default-features = false, optional = true }
-<<<<<<< HEAD
-futures-timer = { version = "3.0", optional = true }
-mick-jaeger = { version = "0.1.0", optional = true }
-=======
 pin-project = { version = "1.0.2", optional = true }
->>>>>>> 2a93292b
 soketto = { version = "0.4.2", optional = true }
 
 # BELOW: DEPENDENCIES TO REMOVE
