--- conflicted
+++ resolved
@@ -59,12 +59,7 @@
 futures-timer = "3.0"
 hashbrown = { version = "0.7.0", default-features = false, features = ["serde"] }   # TODO: remove serde feature
 hex = { version = "0.4.2", default-features = false }
-<<<<<<< HEAD
-=======
-ip_network = "0.3.4"
 isatty = "0.1.9"
-lazy_static = "1.4.0"
->>>>>>> d74f9af2
 libsecp256k1 = "0.3.5"
 lru = "0.5.3"   # TODO: audit the unsafe code in that crate
 merlin = { version = "2.0", default-features = false }
